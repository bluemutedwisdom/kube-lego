--- conflicted
+++ resolved
@@ -16,7 +16,6 @@
 )
 
 type KubeLego struct {
-<<<<<<< HEAD
 	legoURL                           string
 	legoEmail                         string
 	legoSecretName                    string
@@ -33,6 +32,7 @@
 	legoDefaultIngressClass           string
 	legoDefaultIngressProvider        string
 	legoKubeApiURL                    string
+	legoHostFilters                   []*regexp.Regexp
 	legoWatchNamespace                string
 	kubeClient                        *kubernetes.Clientset
 	legoIngressSlice                  []*ingress.Ingress
@@ -44,31 +44,6 @@
 	exponentialBackoffMaxElapsedTime  time.Duration
 	exponentialBackoffInitialInterval time.Duration
 	exponentialBackoffMultiplier      float64
-=======
-	legoURL                      string
-	legoEmail                    string
-	legoSecretName               string
-	legoIngressNameNginx         string
-	legoNamespace                string
-	legoPodIP                    net.IP
-	legoServiceNameNginx         string
-	legoServiceNameGce           string
-	legoSupportedIngressClass    []string
-	legoSupportedIngressProvider []string
-	legoHTTPPort                 intstr.IntOrString
-	legoCheckInterval            time.Duration
-	legoMinimumValidity          time.Duration
-	legoDefaultIngressClass      string
-	legoKubeApiURL               string
-	legoHostFilters              []*regexp.Regexp
-	legoWatchNamespace           string
-	kubeClient                   *kubernetes.Clientset
-	legoIngressSlice             []*ingress.Ingress
-	legoIngressProvider          map[string]kubelego.IngressProvider
-	log                          *log.Entry
-	version                      string
-	acmeClient                   kubelego.Acme
->>>>>>> 88558954
 
 	// stop channel for services
 	stopCh chan struct{}
