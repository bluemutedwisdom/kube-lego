--- conflicted
+++ resolved
@@ -243,13 +243,12 @@
 	return kl.legoKubeApiURL
 }
 
-<<<<<<< HEAD
 func (kl *KubeLego) LegoRsaKeySize() int {
 	return kl.legoRsaKeySize
-=======
+}
+
 func (kl *KubeLego) LegoHostFilters() []*regexp.Regexp {
 	return kl.legoHostFilters
->>>>>>> 88558954
 }
 
 func (kl *KubeLego) acmeSecret() *secret.Secret {
@@ -444,7 +443,6 @@
 		kl.legoWatchNamespace = watchNamespace
 	}
 
-<<<<<<< HEAD
 	rsaKeySize := os.Getenv("LEGO_RSA_KEYSIZE")
 	if len(rsaKeySize) == 0 {
 		kl.legoRsaKeySize = kubelego.DefaultRsaKeySize
@@ -490,9 +488,7 @@
 		}
 		kl.exponentialBackoffMultiplier = f
 	}
-=======
 	kl.parseHostFilters()
->>>>>>> 88558954
 
 	return nil
 }