--- conflicted
+++ resolved
@@ -39,7 +39,6 @@
 	mux := http.NewServeMux()
 
 	mux.HandleFunc("/", func(w http.ResponseWriter, r *http.Request) {
-<<<<<<< HEAD
 		w.Header().Set("Content-Type", "text/plain")
 		if r.URL.Path == "/" {
 			w.Header().Set("Cache-Control", "no-cache, no-store, must-revalidate")
@@ -53,12 +52,10 @@
 	})
 
 	mux.HandleFunc("/healthz", func(w http.ResponseWriter, r *http.Request) {
-=======
 		a.Log().WithFields(logrus.Fields{
 			"path":       r.URL.Path,
 			"user-agent": r.UserAgent(),
 		}).Debug("kube-lego pod, general endpoint received a web request")
->>>>>>> 88558954
 		w.Header().Set("Content-Type", "text/plain")
 		w.WriteHeader(http.StatusOK)
 		fmt.Fprint(w, "ok")
